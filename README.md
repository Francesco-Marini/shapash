# Shapash

[![Build Status](https://api.travis-ci.com/MAIF/shapash.svg?branch=master)](https://travis-ci.org/MAIF/shapash)
[![PyPI version](https://badge.fury.io/py/shapash.svg)](https://badge.fury.io/py/shapash)
[![documentation badge](https://readthedocs.org/projects/shapash/badge/?version=latest)](https://readthedocs.org/projects/shapash/)
<img align="right" src="https://raw.githubusercontent.com/MAIF/shapash/master/docs/_static/shapash-resize.png" width="300" title="shapash-logo">

<br/>
<br/>

**Shapash** is a Python library which aims to make machine learning interpretable and understandable by everyone.
It provides several types of visualization that display explicit labels that everyone can understand. 

<br/>

Data Scientists can more easily understand their models and share their results. End users can understand the decision proposed by a model using a summary of the most influential criteria.

<br/> <br/>

**The objectives of shapash:**
- To display clear and understandable results: Plots and outputs use **explicit labels** for each feature and its values:
<p align="center">
  <img src="https://raw.githubusercontent.com/MAIF/shapash/master/docs/_static/shapash-contribution_plot-example.png" width="700" title="contrib">
</p>

- To allow Data Scientists to quickly understand their models by using a **webapp** to easily navigate between global and local explainability, and understand how the different features contribute: [Live Demo Shapash-Monitor](https://shapash-demo.ossbymaif.fr/)

<a href="https://shapash-demo.ossbymaif.fr/">
  <p align="center">
    <img src="https://raw.githubusercontent.com/MAIF/shapash/master/docs/_static/shapash-webapp-demo.gif" width="800" title="contrib">
  </p>
</a>

- To **Summarize and export** the local explanation:
<p align="center">
  <img src="https://raw.githubusercontent.com/MAIF/shapash/master/docs/_static/shapash-to_pandas-example.png" width="700" title="contrib">
</p>

<p align="center">
  <img src="https://raw.githubusercontent.com/MAIF/shapash/master/docs/_static/shapash-local_plot-example.png" width="700" title="contrib">
</p>

  > **Shapash** proposes a short and clear local explanation. It allows each user, whatever their Data backround, to understand a local prediction of a supervised model thanks to an summarized and explicit explanation
  

- To discuss results: **Shapash** allows Data Scientists to easily share and discuss their results with non-Data users

- Use Shapash to deploy interpretability part of your project: From model training to deployment (API or Batch Mode)

**How does shapash work?** <br />

**Shapash** is an overlay package for libraries dedicated to the interpretability of models. It uses Shap or Lime backend
to compute contributions.
**Shapash** builds on the different steps necessary to build a machine learning model to make the results understandable

<p align="center">
  <img src="https://raw.githubusercontent.com/MAIF/shapash/master/docs/_static/shapash-diagram.png" width="900" title="diagram">
</p>


# User Manual

**Shapash** works for Regression, Binary Classification or Multiclass problem. <br />
It is compatible with many models: *Catboost*, *Xgboost*, *LightGBM*, *Sklearn Ensemble*, *Linear models*, *SVM*. <br />
Shapash can use category-encoders object, sklearn ColumnTransformer or simply features dictionary. <br />
- Category_encoder: *OneHotEncoder*, *OrdinalEncoder*, *BaseNEncoder*, *BinaryEncoder*, *TargetEncoder*
- Sklearn ColumnTransformer: *OneHotEncoder*, *OrdinalEncoder*, *StandardScaler*, *QuantileTransformer*, *PowerTransformer*


You can use Shap or Lime, compute your own local contributions and use **Shapash** to display plot or summarize it. <br />

Using **Shapash** is simple and requires only a few lines of code. <br />
Most parameters are optional, you can displays plots effortlessly. <br />

But you can also tune plots and outputs, specifying labels dict, features dict, encoders, predictions, ... : 
The more you specify parameters, options, dictionaries and more the outputs will be understandable


## Installation

```
pip install shapash
```

## Getting Started: 3 minutes to Shapash

<<<<<<< HEAD
The 4:/ steps to display results:
=======
The 4 steps to display results:
>>>>>>> 9f7d30eb

- Step 1: Declare SmartExplainer Object
  > You can declare features dict here to specify the labels to display

```
from shapash.explainer.smart_explainer import SmartExplainer
xpl = SmartExplainer(features_dict=house_dict) # optional parameter
```

- Step 2: Compile Model, Dataset, Encoders, ...
  > There are 2 mandatory parameters in compile method: Model and Dataset
 
```
xpl.compile(
    x=Xtest,
    model=regressor,
    preprocessing=encoder, # Optional: compile step can use inverse_transform method
    y_pred=y_pred, # Optional
    postprocessing=postprocess # Optional: see tutorial postprocessing
)
```  

- Step 3: Display output
  > There are several outputs and plots available. for example, you can launch the web app:

```
app = xpl.run_app()
``` 

[Live Demo Shapash-Monitor](https://shapash-demo.ossbymaif.fr/)

- Step 4: From training to deployment : SmartPredictor Object
  > Shapash provides a SmartPredictor object to deploy the summary of local explanation for the operational needs.
  It is an object dedicated to deployment, lighter than SmartExplainer with additional consistency checks.
  SmartPredictor can be used with an API or in batch mode. It provides predictions, detailed or summarized local 
  explainability using appropriate wording.
  
```
predictor = xpl.to_smartpredictor()
```
See the tutorial part to know how to use the SmartPredictor object


## Tutorials
This github repository offers a lot of tutorials to allow you to start more concretely in the use of Shapash.

### More Precise Overview
- [Launch the webapp with a concrete use case](tutorial/tutorial01-Shapash-Overview-Launch-WebApp.ipynb)
- [Jupyter Overviews - The main outputs and methods available with the SmartExplainer object](tutorial/tutorial02-Shapash-overview-in-Jupyter.ipynb)
- [Shapash in production: From model training to deployment (API or Batch Mode)](tutorial/tutorial03-Shapash-overview-model-in-production.ipynb)

### More details about charts and plots
- [**Shapash** Features Importance](tutorial/plot/tuto-plot03-features-importance.ipynb)
- [Contribution plot to understand how one feature affects a prediction](tutorial/plot/tuto-plot02-contribution_plot.ipynb)
- [Summarize, display and export local contribution using filter and local_plot method](tutorial/plot/tuto-plot01-local_plot-and-to_pandas.ipynb)
- [Contributions Comparing plot to understand why predictions on several individuals are different](tutorial/plot/tuto-plot04-compare_plot.ipynb)

### The different ways to use Encoders and Dictionaries
- [Use Category_Encoder & inverse transformation](tutorial/encoder/tuto-encoder01-using-category_encoder.ipynb)
- [Use ColumnTransformers](tutorial/encoder/tuto-encoder02-using-columntransformer.ipynb)
- [Use Simple Python Dictionnaries](tutorial/encoder/tuto-encoder03-using-dict.ipynb)

### Better displaying data with postprocessing
- [Using postprocessing parameter in compile method](tutorial/postprocess/tuto-postprocess.ipynb)

### How to use shapash with Shap or Lime compute
- [Compute Shapley Contributions using **Shap**](tutorial/explainer/tuto-expl01-Shapash-Viz-using-Shap-contributions.ipynb)
- [Use **Lime** to compute local explanation, Sumarize-it with **Shapash**](tutorial/explainer/tuto-expl02-Shapash-Viz-using-Lime-contributions.ipynb)

### Deploy local explainability in production
- [Deploy local explainability in production_with_SmartPredictor](tutorial/predictor/tuto-smartpredictor-introduction-to-SmartPredictor.ipynb)<|MERGE_RESOLUTION|>--- conflicted
+++ resolved
@@ -84,11 +84,7 @@
 
 ## Getting Started: 3 minutes to Shapash
 
-<<<<<<< HEAD
-The 4:/ steps to display results:
-=======
 The 4 steps to display results:
->>>>>>> 9f7d30eb
 
 - Step 1: Declare SmartExplainer Object
   > You can declare features dict here to specify the labels to display
