"""
Smart explainer module
"""
import pickle
import logging
import numpy as np
import pandas as pd
from pandas.core.common import flatten
import warnings
import copy
# TODO: Remove the next 4 lines
# these lines allow you to run locally the code and import shapash content
# import os,sys,inspect
# currentdir = os.path.dirname(os.path.abspath(inspect.getfile(inspect.currentframe())))
# parentdir = os.path.dirname(currentdir)
# sys.path.insert(0,parentdir)
from shapash.webapp.smart_app import SmartApp
from shapash.utils.io import save_pickle
from shapash.utils.io import load_pickle
from shapash.utils.transform import inverse_transform, apply_postprocessing
from shapash.utils.utils import get_host_name
from shapash.utils.threading import CustomThread
from shapash.utils.shap_backend import shap_contributions
from .smart_state import SmartState
from .multi_decorator import MultiDecorator
from .smart_plotter import SmartPlotter

logging.basicConfig(level=logging.INFO)


class SmartExplainer:
    """
    The SmartExplainer class is the main object of the Shapash library.
    It allows the Data Scientists to perform many operations to make the
    results more understandable : 
    linking encoders, models, predictions, label dict and datasets.
    SmartExplainer users have several methods which are described below.

    The SmartExplainer Attributes :

    data: dict
        Data dictionary has 3 entries. Each key returns a pd.DataFrame (regression) or a list of pd.DataFrame
        (classification - The length of the lists is equivalent to the number of labels).
        All pd.DataFrame have she same shape (n_samples, n_features).
        For the regression case, data that should be regarded as a single array
        of size (n_samples, n_features, 3).

        data['contrib_sorted']: pandas.DataFrame (regression) or list of pandas.DataFrame (classification)
            Contains local contributions of the prediction set, with common line index.
            Columns are 'contrib_1', 'contrib_2', ... and contains the top contributions
            for each line from left to right. In multi-class problems, this is a list of
            contributions, one for each class.
        data['var_dict']: pandas.DataFrame (regression) or list of pandas.DataFrame (classification)
            Must contain only ints. It gives, for each line, the list of most import features
            regarding the local decomposition. In order to save space, columns are denoted by
            integers, the conversion being done with the columns_dict member. In multi-class
            problems, this is a list of dataframes, one for each class.
        data['x_sorted']: pandas.DataFrame (regression) or list of pandas.DataFrame (classification)
            It gives, for each line, the list of most important features values regarding the local
            decomposition. These values can only be understood with respect to data['var_dict']

    x_init: pandas.DataFrame
        preprocessed dataset used by the model to perform the prediction.
    x_pred: pandas.DataFrame
        x_init dataset with inverse transformation.
    y_pred: pandas.DataFrame
        User-specified prediction values.
    contributions: pandas.DataFrame (regression) or list (classification)
        local contributions aggregated if the preprocessing part requires it (e.g. one-hot encoding).
    features_dict: dict
        Dictionary mapping technical feature names to domain names.
    inv_features_dict: dict
        Inverse features_dict mapping.
    label_dict: dict
        Dictionary mapping integer labels to domain names (classification - target values).
    inv_label_dict: dict
        Inverse label_dict mapping.
    columns_dict: dict
        Dictionary mapping integer column number to technical feature names.
    inv_columns_dict: dict
        Inverse columns_dict mapping.
    plot: object
        Helper object containing all plotting functions (Bridge pattern).
    model: model object
        model used to check the different values of target estimate predict proba
    features_desc: dict
        Dictionary that references the numbers of feature values ​​in the x_pred
    features_imp: pandas.Series (regression) or list (classification)
        Features importance values

    How to declare a new SmartExplainer object?

    Example
    --------
    >>> xpl = SmartExplainer(features_dict=featd,label_dict=labeld)

    features_dict & label_dict are both optional.
    features_dict maps technical feature names to domain names.
    label_dict specify the labels of target (classification).
    """

    def __init__(self, features_dict={}, label_dict=None):
        if isinstance(features_dict, dict) == False:
            raise ValueError(
                """
                features_dict must be a dict  
                """
            )
        if label_dict is not None and isinstance(label_dict, dict) == False:
            raise ValueError(
                """
                label_dict must be a dict  
                """
            )
        self.features_dict = features_dict
        self.label_dict = label_dict
        self.plot = SmartPlotter(self)

    def compile(self, x, model, contributions=None, y_pred=None, preprocessing=None, postprocessing=None):
        """
        The compile method is the first step to understand model and prediction. It performs the sorting
        of contributions, the reverse preprocessing steps and performs all the calculations necessary for
        a quick display of plots and efficient display of summary of explanation.
        Most of the parameters are optional but all help to display results that can be understood

        This step can last a few moments with large datasets.

        Parameters
        ----------
        x : pandas.DataFrame
            Prediction set.
            IMPORTANT: this should be the raw prediction set, whose values are seen by the end user.
            x is a preprocessed dataset: Shapash can apply the model to it
        model : model object
            model used to consistency check. model object can also be used by some method to compute
            predict and predict_proba values
        contributions : pandas.DataFrame, np.ndarray or list
            single or multiple contributions (multi-class) to handle.
            if pandas.Dataframe, the index and columns should be share with the prediction set.
            if np.ndarray, index and columns will be generated according to x dataset
        y_pred : pandas.Series, optional (default: None)
            Prediction values (1 column only).
            The index must be identical to the index of x_pred.
            This is an interesting parameter for more explicit outputs. Shapash lets users define their own predict,
            as they may wish to set their own threshold (classification)
        preprocessing : category_encoders, ColumnTransformer, list, dict, optional (default: None)
            --> Differents types of preprocessing are available:

            - A single category_encoders (OrdinalEncoder/OnehotEncoder/BaseNEncoder/BinaryEncoder/TargetEncoder)
            - A single ColumnTransformer with scikit-learn encoding or category_encoders transformers
            - A list with multiple category_encoders with optional (dict, list of dict)
            - A list with a single ColumnTransformer with optional (dict, list of dict)
            - A dict
            - A list of dict
        postprocessing : dict, optional (default: None)
            Dictionnary of postprocessing modifications to apply in x_pred dataframe
            Dictionnary with feature names as keys (or number, or well labels referencing to features names),
            which modifies dataset features by features.
            --> Different types of postprocessing are available, but the syntax is this one:

            One key by features, 5 different types of modifications:
              { ‘feature1’ : { ‘type’ : ‘prefix’, ‘rule’ : ‘age: ‘ },
                ‘feature2’ : { ‘type’ : ‘suffix’, ‘rule’ : ‘$/week ‘ },
                ‘feature3’ : { ‘type’ : ‘transcoding’, ‘rule‘: { ‘code1’ : ‘single’, ‘code2’ : ‘married’}}
                ‘feature4’ : { ‘type’ : ‘regex’ , ‘rule‘: { ‘in’ : ‘AND’, ‘out’ : ‘ & ‘ }}
                ‘feature5’ : { ‘type’ : ‘case’ , ‘rule‘: ‘lower’‘ }
                }

        Example
        --------
        >>> xpl.compile(x=xtest_df,model=my_model)

        """
        self.x_init = x
        self.x_pred = inverse_transform(self.x_init, preprocessing)
        self.model = model
        self._case, self._classes = self.check_model()
        self.check_label_dict()
        if self.label_dict:
            self.inv_label_dict = {v: k for k, v in self.label_dict.items()}
        if contributions is None:
            contributions = shap_contributions(model, self.x_init)
        adapt_contrib = self.adapt_contributions(contributions)
        self.state = self.choose_state(adapt_contrib)
        self.contributions = self.apply_preprocessing(self.validate_contributions(adapt_contrib), preprocessing)
        self.check_contributions()
        self.y_pred = y_pred
        self.check_y_pred()
        self.columns_dict = {i: col for i, col in enumerate(self.x_pred.columns)}
        self.inv_columns_dict = {v: k for k, v in self.columns_dict.items()}
        self.check_features_dict()
        self.inv_features_dict = {v: k for k, v in self.features_dict.items()}
        postprocessing = self.modify_postprocessing(postprocessing)
        self.check_postprocessing(postprocessing)
        self.x_plot = copy.deepcopy(self.x_pred)
        self.x_pred = self.apply_postprocessing(postprocessing)
        self.data = self.state.assign_contributions(
            self.state.rank_contributions(
                self.contributions,
                self.x_pred
            )
        )
        self.features_imp = None
        self.features_desc = self.check_features_desc()

    def add(self, y_pred=None, label_dict=None, features_dict=None):
        """
        add method allows the user to add a label_dict, features_dict
        or y_pred without compiling again (and it can last a few moments).
        y_pred can be used in the plot to color scatter.
        y_pred is needed in the to_pandas method.
        label_dict and features_dict displays allow to display clearer results.

        Parameters
        ----------
        y_pred : pandas.Series, optional (default: None)
            Prediction values (1 column only).
            The index must be identical to the index of x_pred.
        label_dict: dict, optional (default: None)
            Dictionary mapping integer labels to domain names.
        features_dict: dict, optional (default: None)
            Dictionary mapping technical feature names to domain names.
        """
        if y_pred is not None:
            self.y_pred = y_pred
            self.check_y_pred()
        if label_dict is not None:
            if isinstance(label_dict, dict) == False:
                raise ValueError(
                    """
                    label_dict must be a dict  
                    """
                )
            self.label_dict = label_dict
            self.check_label_dict()
            self.inv_label_dict = {v: k for k, v in self.label_dict.items()}
        if features_dict is not None:
            if isinstance(features_dict, dict) == False:
                raise ValueError(
                    """
                    features_dict must be a dict  
                    """
                )
            self.features_dict = features_dict
            self.check_features_dict()
            self.inv_features_dict = {v: k for k, v in self.features_dict.items()}

    def choose_state(self, contributions):
        """
        Select implementation of the smart explainer. Typically check if it is a
        multi-class problem, in which case the implementation should be adapted
        to lists of contributions.

        Parameters
        ----------
        contributions : object
            Local contributions. Could also be a list of local contributions.

        Returns
        -------
        object
            SmartState or SmartMultiState, depending on the nature of the input.
        """
        if isinstance(contributions, list):
            return MultiDecorator(SmartState())
        else:
            return SmartState()

    def adapt_contributions(self, contributions):
        """
        If _case is "classification" and contributions a np.array or pd.DataFrame
        this function transform contributions matrix in a list of 2 contributions
        matrices: Opposite contributions and contributions matrices.

        Parameters
        ----------
        contributions : pandas.DataFrame, np.ndarray or list

        Returns
        -------
            pandas.DataFrame, np.ndarray or list
            contributions object modified
        """
        if isinstance(contributions, (np.ndarray, pd.DataFrame)) and self._case == 'classification':
            return [contributions * -1, contributions]
        else:
            return contributions

    def validate_contributions(self, contributions):
        """
        Check len of list if _case is "classification"
        Check contributions object type if _case is "regression"
        Check type of contributions and transform into (list of) pd.Dataframe if necessary


        Parameters
        ----------
        contributions : pandas.DataFrame, np.ndarray or list

        Returns
        -------
            pandas.DataFrame or list
        """
        if self._case == "regression" and isinstance(contributions, (np.ndarray, pd.DataFrame)) == False:
            raise ValueError(
                """
                Type of contributions parameter specified is not compatible with 
                regression model.
                Please check model and contributions parameters.  
                """
            )
        elif self._case == "classification":
            if isinstance(contributions, list):
                if len(contributions) != len(self._classes):
                    raise ValueError(
                        """
                        Length of list of contributions parameter is not equal
                        to the number of classes in the target.
                        Please check model and contributions parameters.
                        """
                    )
            else:
                raise ValueError(
                    """
                    Type of contributions parameter specified is not compatible with 
                    classification model.
                    Please check model and contributions parameters.
                    """
                )

        return self.state.validate_contributions(contributions, self.x_init)

    def apply_preprocessing(self, contributions, preprocessing=None):
        """
        Reconstruct contributions for original features, taken into account a preprocessing.

        Parameters
        ----------
        contributions : object
            Local contributions, or list of local contributions.
        preprocessing : object
            Encoder taken from scikit-learn or category_encoders

        Returns
        -------
        object
            Reconstructed local contributions in the original space. Can be a list.
        """
        if preprocessing:
            return self.state.inverse_transform_contributions(
                contributions,
                preprocessing
            )
        else:
            return contributions

    def modify_postprocessing(self, postprocessing=None):
        """
        Modifies postprocessing parameter, to change only keys, with features name,
        in case of parameters are not real feature names (with columns_dict,
        or inv_features_dict).

        Parameters
        ----------
        postprocessing : Dict
            Dictionnary of postprocessing to modify.

        Returns
        -------
        Dict
            Modified dictionnary, with same values but keys directly referencing to feature names.

        """
        if postprocessing:
            new_dic = dict()
            for key in postprocessing.keys():
                if key in self.features_dict:
                    new_dic[key] = postprocessing[key]

                elif key in self.columns_dict.keys():
                    new_dic[self.columns_dict[key]] = postprocessing[key]

                elif key in self.inv_features_dict:
                    new_dic[self.inv_features_dict[key]] = postprocessing[key]

                else:
                    raise ValueError(f"Feature name '{key}' not found in the dataset.")

            return new_dic

    def check_postprocessing(self, postprocessing):
        """
        Check that postprocessing parameter has good attributes.
        Check if postprocessing is a dictionnary, and if its parameters are good.

        Parameters
        ----------
        postprocessing : dict
            Dictionnary of postprocessing that need to be checked.

        """
        if postprocessing:
            if not isinstance(postprocessing, dict):
                raise ValueError("Postprocessing parameter must be a dictionnary")

            for key in postprocessing.keys():

                dict_post = postprocessing[key]

                if not isinstance(dict_post, dict):
                    raise ValueError(f"{key} values must be a dict")

                if not list(dict_post.keys()) == ['type', 'rule']:
                    raise ValueError("Wrong postprocessing keys, you need 'type' and 'rule' keys")

                if not dict_post['type'] in ['prefix', 'suffix', 'transcoding', 'regex', 'case']:
                    raise ValueError("Wrong postprocessing method. \n"
                                     "The available methods are: 'prefix', 'suffix', 'transcoding', 'regex', or 'case'")

                if dict_post['type'] == 'transcoding' \
                        and not set(dict_post['rule'].keys()) == set(self.x_pred[key].unique()):
                    warnings.warn(f"Transcoding {key} feature incomplete, NaN values will appear. \n"
                                  f"Check {set(dict_post['rule'].keys()) - set(self.x_pred[key].unique())}"
                                  f"value(s).", UserWarning)

                if dict_post['type'] == 'case':
                    if dict_post['rule'] not in ['lower', 'upper']:
                        raise ValueError("Case modification unknown. Available ones are 'lower', 'upper'.")

                    if not pd.api.types.is_string_dtype(self.x_pred[key]):
                        raise ValueError(f"Expected string object to modify with upper/lower method in {key} dict")

                if dict_post['type'] == 'regex':
                    if not set(dict_post['rule'].keys()) == {'in', 'out'}:
                        raise ValueError(f"Regex modifications for {key} are not possible, the keys in 'rule' dict"
                                         f" must be 'in' and 'out'.")

                    if not pd.api.types.is_string_dtype(self.x_pred[key]):
                        raise ValueError(f"Expected string object to modify with regex methods in {key} dict")

    def apply_postprocessing(self, postprocessing=None):
        """
        Modifies x_pred Dataframe according to postprocessing modifications, if exists.

        Parameters
        ----------
        postprocessing: Dict
            Dictionnary of postprocessing modifications to apply in x_pred.

        Returns
        -------
        pandas.Dataframe
            Returns x_pred if postprocessing is empty, modified dataframe otherwise.
        """
        if postprocessing:
            return apply_postprocessing(self.x_pred, postprocessing)
        else:
            return self.x_pred

    def check_y_pred(self):
        """
        Check if y_pred is a one column dataframe of integer or float
        and if y_pred index matches x_pred index
        """
        if self.y_pred is not None:
            if not isinstance(self.y_pred, (pd.DataFrame, pd.Series)):
                raise ValueError("y_pred must be a one column pd.Dataframe or pd.Series.")
            if not self.y_pred.index.equals(self.x_pred.index):
                raise ValueError("x_pred and y_pred should have the same index.")
            if isinstance(self.y_pred, pd.DataFrame):
                if self.y_pred.shape[1] > 1:
                    raise ValueError("y_pred must be a one column pd.Dataframe or pd.Series.")
                if not (self.y_pred.dtypes[0] in [np.float, np.int]):
                    raise ValueError("y_pred must contain int or float only")
            if isinstance(self.y_pred, pd.Series):
                if not (self.y_pred.dtype in [np.float, np.int]):
                    raise ValueError("y_pred must contain int or float only")
                self.y_pred = self.y_pred.to_frame()

    def check_model(self):
        """
        Check if model has a predict_proba method is a one column dataframe of integer or float
        and if y_pred index matches x_pred index

        Returns
        -------
        string:
            'regression' or 'classification' according to the attributes of the model
        """
        _classes = None
        if hasattr(self.model, 'predict'):
            if hasattr(self.model, 'predict_proba') or \
                    any(hasattr(self.model, attrib) for attrib in ['classes_', '_classes']):
                if hasattr(self.model, '_classes'): _classes = self.model._classes
                if hasattr(self.model, 'classes_'): _classes = self.model.classes_
                if isinstance(_classes, np.ndarray): _classes = _classes.tolist()
                if hasattr(self.model, 'predict_proba') and _classes == []: _classes = [0, 1]  # catboost binary
                if hasattr(self.model, 'predict_proba') and _classes is None:
                    raise ValueError(
                        "No attribute _classes, classification model not supported"
                    )
            if _classes not in (None, []):
                return 'classification', _classes
            else:
                return 'regression', None
        else:
            raise ValueError(
                "No method predict in the specified model. Please, check model parameter"
            )

    def check_label_dict(self):
        """
        Check if label_dict and model _classes match
        """
        if self.label_dict is not None and self._case == 'classification':
            if set(self._classes) != set(list(self.label_dict.keys())):
                raise ValueError(
                    "label_dict and don't match: \n" +
                    f"label_dict keys: {str(list(self.label_dict.keys()))}\n" +
                    f"Classes model values {str(self._classes)}"
                )

    def check_features_dict(self):
        """
        Check the features_dict and add the necessary keys if all the
        input X columns are not present
        """
        for feature in (set(list(self.columns_dict.values())) - set(list(self.features_dict))):
            self.features_dict[feature] = feature

    def check_contributions(self):
        """
        Check if contributions and prediction set match in terms of shape and index.
        """
        if not self.state.check_contributions(self.contributions, self.x_pred):
            raise ValueError(
                """
                Prediction set and contributions should have exactly the same number of lines
                and number of columns. the order of the columns must be the same
                Please check x, contributions and preprocessing arguments.
                """
            )

    def check_label_name(self, label, origin=None):
        """
        Convert a string label in integer. If the label is already
        an integer nothing is done. In all other cases an error is raised.

        Parameters
        ----------
        label: int or string
            Integer (id) or string (business names)
        origin: None, 'num', 'code', 'value' (default: None)
            Kind of the label used in parameter

        Returns
        -------
        tuple
            label num, label code (class of the mode), label value
        """
        if origin is None:
            if label in self._classes:
                origin = 'code'
            elif self.label_dict is not None and label in self.label_dict.values():
                origin = 'value'
            elif isinstance(label, int) and label in range(-1, len(self._classes)):
                origin = 'num'

        try:
            if origin == 'num':
                label_num = label
                label_code = self._classes[label]
                label_value = self.label_dict[label_code] if self.label_dict else label_code
            elif origin == 'code':
                label_code = label
                label_num = self._classes.index(label)
                label_value = self.label_dict[label_code] if self.label_dict else label_code
            elif origin == 'value':
                label_code = self.inv_label_dict[label]
                label_num = self._classes.index(label_code)
                label_value = label
            else:
                raise ValueError

        except ValueError:
            raise Exception({"message": "Origin must be 'num', 'code' or 'value'."})

        except Exception:
            raise Exception({"message": f"Label ({label}) not found for origin ({origin})"})

        return label_num, label_code, label_value

    def check_features_name(self, features):
        """
        Convert a list of feature names (string) or features ids into features ids.
        Features names can be part of columns_dict or features_dict.

        Parameters
        ----------
        features : List
            List of ints (columns ids) or of strings (business names)

        Returns
        -------
        list of ints
            Columns ids compatible with var_dict
        """

        if all(isinstance(f, int) for f in features):
            features_ids = features

        elif all(isinstance(f, str) for f in features):
            if self.features_dict and all(f in self.features_dict.values() for f in features):
                columns_list = [self.inv_features_dict[f] for f in features]
                features_ids = [self.inv_columns_dict[c] for c in columns_list]
            elif self.inv_columns_dict and all(f in self.columns_dict.values() for f in features):
                features_ids = [self.inv_columns_dict[f] for f in features]
            else:
                raise ValueError(
                    'All features must came from the same dict of features (technical names or domain names).'
                )

        else:
            raise ValueError(
                """
                features must be a list of ints (representing ids of columns)
                or a list of string from technical features names or from domain names.
                """
            )
        return features_ids

    def check_features_desc(self):
        """
        Check x_pred dataframe, compute value counts of each feature
        used in plot part

        Returns
        -------
        dict
            Number of unique values in x_pred
        """
        return dict(self.x_pred.nunique())

    def filter(
            self,
            features_to_hide=None,
            threshold=None,
            positive=None,
            max_contrib=None
    ):

        """
        The filter method is an important method which allows to summarize the local explainability
        by using the user defined parameters which correspond to its use case.
        Filter method is used with the local_plot method of Smarplotter to see the concrete result of this summary
        with a local contribution barchart

        Please, watch the local_plot tutorial to see how these two methods are combined with a concrete example

        Parameters
        ----------
        features_to_hide : list, optional (default: None)
            List of strings, containing features to hide.
        threshold : float, optional (default: None)
            Absolute threshold below which any contribution is hidden.
        positive: bool, optional (default: None)
            If True, hide negative values. False, hide positive values
            If None, hide nothing.
        max_contrib : int, optional (default: None)
            Maximum number of contributions to show.
        """
        mask = [self.state.init_mask(self.data['contrib_sorted'], True)]
        if features_to_hide:
            mask.append(
                self.state.hide_contributions(
                    self.data['var_dict'],
                    features_list=self.check_features_name(features_to_hide)
                )
            )
        if threshold:
            mask.append(
                self.state.cap_contributions(
                    self.data['contrib_sorted'],
                    threshold=threshold
                )
            )
        if positive is not None:
            mask.append(
                self.state.sign_contributions(
                    self.data['contrib_sorted'],
                    positive=positive
                )
            )
        self.mask = self.state.combine_masks(mask)
        if max_contrib:
            self.mask = self.state.cutoff_contributions(self.mask, max_contrib=max_contrib)
        self.masked_contributions = self.state.compute_masked_contributions(
            self.data['contrib_sorted'],
            self.mask
        )
        self.mask_params = {
            'features_to_hide': features_to_hide,
            'threshold': threshold,
            'positive': positive,
            'max_contrib': max_contrib
        }

    def save(self, path, protocol=pickle.HIGHEST_PROTOCOL):
        """
        Save method allows user to save SmartExplainer object on disk
        using a pickle file.
        Save method can be useful: you don't have to recompile to display
        results later

        Parameters
        ----------
        path : str
            File path to store the pickle file
        protocol : int
            Int which indicates which protocol should be used by the pickler,
            default HIGHEST_PROTOCOL

        Example
        --------
        >>> xpl.save('path_to_pkl/xpl.pkl')
        """
        dict_to_save = {}
        for att in self.__dict__.keys():
            if isinstance(getattr(self, att), (list, dict, pd.DataFrame, pd.Series, type(None))) or att == "model":
                dict_to_save.update({att: getattr(self, att)})
        save_pickle(dict_to_save, path)

    def load(self, path):
        """
        Load method allows Shapash user to use pikled SmartExplainer.
        To use this method you must first declare your SmartExplainer object
        Watch the following example

        Parameters
        ----------
        path : str
            File path of the pickle file.

        Example
        --------
        >>> xpl = SmartExplainer()
        >>> xpl.load('path_to_pkl/xpl.pkl')
        """
        dict_to_load = load_pickle(path)
        if isinstance(dict_to_load, dict):
            for elem in dict_to_load.keys():
                setattr(self, elem, dict_to_load[elem])
            self._case, self._classes = self.check_model()
            self.state = self.choose_state(self.contributions)
        else:
            raise ValueError(
                "pickle file must contain dictionary"
            )


    def predict_proba(self):
        """
        The predict_proba compute the proba values for each x_init row
        """
        if hasattr(self.model, 'predict_proba'):
            self.proba_values = pd.DataFrame(
                self.model.predict_proba(self.x_init),
                columns=['class_'+str(x) for x in self._classes],
                index=self.x_init.index)
        else:
            raise ValueError("model has no predict_proba method")


    def to_pandas(
            self,
            features_to_hide=None,
            threshold=None,
            positive=None,
            max_contrib=None,
            proba=False
    ):
        """
        The to_pandas method allows to export the summary of local explainability.
        This method proposes a set of parameters to summarize the explainability of each point.
        If the user does not specify any, the to_pandas method uses the parameter specified during
        the last execution of the filter method.

        In classification case, The method to_pandas summarizes the explicability which corresponds
        to the predicted values specified by the user (with compile or add method).
        the proba parameter displays the corresponding predict proba value for each point
        In classification case, There are 2 ways to use this to pandas method.
        - Provide a real prediction set to explain
        - Focus on a constant target value and look at the proba and explainability corresponding to each point.
        (in that case, specify a constant pd.Series with add or compile method)

        Examples are presented in the tutorial local_plot (please check tutorial part of this doc)

        Parameters
        ----------
        features_to_hide : list, optional (default: None)
            List of strings, containing features to hide.
        threshold : float, optional (default: None)
            Absolute threshold below which any contribution is hidden.
        positive: bool, optional (default: None)
            If True, hide negative values. Hide positive values otherwise. If None, hide nothing.
        max_contrib : int, optional (default: 5)
            Number of contributions to show in the pandas df
        proba : bool, optional (default: False)
            adding proba in output df

        Returns
        -------
        pandas.DataFrame
            - selected explanation of each row for classification case


        Examples
        --------
        >>> summary_df = xpl.to_pandas(max_contrib=2,proba=True)
        >>> summary_df
        	pred	proba	    feature_1	value_1	    contribution_1	feature_2	value_2	    contribution_2
        0	0	    0.756416	Sex	        1.0	        0.322308	    Pclass	    3.0	        0.155069
        1	3	    0.628911	Sex	        2.0	        0.585475	    Pclass	    1.0	        0.370504
        2	0	    0.543308	Sex	        2.0	        -0.486667	    Pclass	    3.0	        0.255072
        """

        # Classification: y_pred is needed
        if self.y_pred is None:
            raise ValueError(
                "You have to specify y_pred argument. Please use add() or compile() method"
            )

        # Apply filter method if necessary
        if all(var is None for var in [features_to_hide, threshold, positive, max_contrib]) \
                and hasattr(self, 'mask_params'):
            print('to_pandas params: ' + str(self.mask_params))
        else:
            self.filter(features_to_hide=features_to_hide,
                        threshold=threshold,
                        positive=positive,
                        max_contrib=max_contrib)

        # Summarize information
        self.data['summary'] = self.state.summarize(
            self.data['contrib_sorted'],
            self.data['var_dict'],
            self.data['x_sorted'],
            self.mask,
            self.columns_dict,
            self.features_dict
        )

        # Matching with y_pred
        y_pred = self.y_pred
        if self._case == "classification":
            complete_sum = [list(x) for x in list(zip(*[df.values.tolist() for df in self.data['summary']]))]
            indexclas = [self._classes.index(x) for x in list(flatten(self.y_pred.values))]
            summary = pd.DataFrame([summar[ind]
                                    for ind, summar in zip(indexclas, complete_sum)],
                                   columns=self.data['summary'][0].columns,
                                   index=self.data['summary'][0].index,
                                   dtype=object)
            if self.label_dict is not None:
                y_pred = y_pred.applymap(lambda x: self.label_dict[x])
            if proba:
<<<<<<< HEAD
                if hasattr(self.model, 'predict_proba'):
                    probamatrix = self.model.predict_proba(self.x_init)
                    y_proba = pd.DataFrame([proba[ind]
                                            for ind, proba in zip(indexclas, probamatrix)],
=======
                if not hasattr(self,'proba_values'):
                    self.predict_proba()
                y_proba = pd.DataFrame([proba[ind]
                                            for ind, proba in zip(indexclas, self.proba_values.values)],
>>>>>>> e6014ed8
                                           columns=['proba'],
                                           index=y_pred.index)
                y_pred = pd.concat([y_pred, y_proba], axis=1)

        else:
            summary = self.data['summary']

        return pd.concat([y_pred, summary], axis=1)

    def compute_features_import(self, force=False):
        """
        Compute a relative features importance, sum of absolute values
        of the contributions for each.
        Features importance compute in base 100

        Parameters
        ----------
        force: bool (default: False)
            True to force de compute if features importance is
            already calculated

        Returns
        -------
        pd.Serie (Regression)
        or list of pd.Serie (Classification: One Serie for each target modality)
            Each Serie: feature importance, One row by feature,
            index of the serie = contributions.columns
        """
        if self.features_imp is None or force:
            self.features_imp = self.state.compute_features_import(self.contributions)

    def init_app(self):
        """
        Simple init of SmartApp in case of host smartapp by another way
        """
        self.smartapp = SmartApp(self)

    def run_app(self, port: int = None, host: str = None) -> CustomThread:
        """
        run_app method launches the interpretability web app associated with the shapash object.
        run_app method can be used directly in a Jupyter notebook
        The link to the webapp is directly mentioned in the Jupyter output
        Use object.kill() method to kill the current instance

        Examples are presented in the web_app tutorial (please check tutorial part of this doc)

        Parameters
        ----------
        port: int (default: None)
            The port is by default on 8050. You can specify a custom port
            for your webapp.
        host: str (default: None)
            The default host is '0.0.0.0'. You can specify a custom
            ip address for your app

        Returns
        -------
        CustomThread
            Return the thread instance of your server.

        Example
        --------
        >>> app = xpl.run_app()
        >>> app.kill()
        """
        if hasattr(self, '_case'):
            self.smartapp = SmartApp(self)
            if host is None:
                host = "0.0.0.0"
            if port is None:
                port = 8050
            host_name = get_host_name()
            server_instance = CustomThread(
                target=lambda: self.smartapp.app.run_server(debug=False, host=host, port=port))
            if host_name is None:
                host_name = host
            elif host != "0.0.0.0":
                host_name = host
            server_instance.start()
            logging.info(f"Your Shapash application run on http://{host_name}:{port}/")
            logging.info(f"Use the method .kill() to down your app.")
            return server_instance

        else:
            raise ValueError("Explainer must be compiled before running app.")<|MERGE_RESOLUTION|>--- conflicted
+++ resolved
@@ -863,17 +863,10 @@
             if self.label_dict is not None:
                 y_pred = y_pred.applymap(lambda x: self.label_dict[x])
             if proba:
-<<<<<<< HEAD
-                if hasattr(self.model, 'predict_proba'):
-                    probamatrix = self.model.predict_proba(self.x_init)
-                    y_proba = pd.DataFrame([proba[ind]
-                                            for ind, proba in zip(indexclas, probamatrix)],
-=======
                 if not hasattr(self,'proba_values'):
                     self.predict_proba()
                 y_proba = pd.DataFrame([proba[ind]
                                             for ind, proba in zip(indexclas, self.proba_values.values)],
->>>>>>> e6014ed8
                                            columns=['proba'],
                                            index=y_pred.index)
                 y_pred = pd.concat([y_pred, y_proba], axis=1)
