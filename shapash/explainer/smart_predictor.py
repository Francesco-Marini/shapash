--- conflicted
+++ resolved
@@ -461,42 +461,10 @@
                 preprocessing
             )
         else:
-<<<<<<< HEAD
             return contributions
 
-    def keep_right_contributions(self, contributions, proba=False):
-        """
-        Return data ypred specified with the right explicability.
-
-        Parameters
-        -------
-        contributions : object
-            Local contributions, or list of local contributions.
-        proba: bool, optional (default: False)
-            adding proba in output df
-
-        Returns
-        -------
-        pandas.DataFrame
-            Data with ypred and the associated contributions.
-        """
-        if proba:
-            if not hasattr(self, 'proba_values'):
-                self.predict_proba()
-            right_contributions = keep_right_contributions(self.data["ypred"], contributions,
-                                                           self._case, self._classes,
-                                                           self.label_dict, self.proba_values)
-        else:
-            right_contributions = keep_right_contributions(self.data["ypred"], contributions,
-                                                           self._case, self._classes,
-                                                           self.label_dict)
-
-        return right_contributions
     def apply_preprocessing(self):
         """
         Apply preprocessing on new dataset input specified.
         """
         return apply_preprocessing(self.data["x"], self.model, self.preprocessing)
-=======
-            return contributions
->>>>>>> 4a0e36e7
