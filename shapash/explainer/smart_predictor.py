--- conflicted
+++ resolved
@@ -395,11 +395,7 @@
         """
         return predict_proba(self.model, self.data["x_preprocessed"], self._classes)
 
-<<<<<<< HEAD
-    def detail_contributions(self, proba=False, contributions=None):
-=======
-    def compute_contributions(self, contributions=None):
->>>>>>> 7a23ea48
+    def compute_contributions(self,contributions=None):
         """
         The compute_contributions compute the contributions associated to data ypred specified.
         Need a data ypred specified in an add_input to display detail_contributions.
